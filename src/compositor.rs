--- conflicted
+++ resolved
@@ -11,18 +11,11 @@
 use tokio::signal;
 
 use crate::config::AxiomConfig;
-<<<<<<< HEAD
-use crate::effects::EffectsEngine;
-use crate::input::InputManager;
-use crate::ipc::AxiomIPCServer;
-use crate::smithay_backend::AxiomSmithayBackend;
-=======
 use crate::decoration::DecorationManager;
 use crate::effects::EffectsEngine;
 use crate::input::InputManager;
 use crate::ipc::AxiomIPCServer;
 use crate::smithay_backend_phase6::AxiomSmithayBackendPhase6;
->>>>>>> 0ee91a3c
 use crate::window::WindowManager;
 use crate::workspace::ScrollableWorkspaces;
 use crate::xwayland::XWaylandManager;
@@ -42,11 +35,7 @@
     ipc_server: AxiomIPCServer,
 
     // Smithay backend for Wayland compositor functionality
-<<<<<<< HEAD
-    smithay_backend: AxiomSmithayBackend,
-=======
     smithay_backend: AxiomSmithayBackendPhase6,
->>>>>>> 0ee91a3c
 
     // Event loop state
     running: bool,
@@ -67,12 +56,9 @@
         debug!("🪟 Initializing window manager...");
         let window_manager = WindowManager::new(&config.window)?;
 
-<<<<<<< HEAD
-=======
         debug!("🎨 Initializing decoration manager...");
         let decoration_manager = DecorationManager::new(&config.window);
 
->>>>>>> 0ee91a3c
         debug!("⌨️ Initializing input manager...");
         let input_manager = InputManager::new(&config.input, &config.bindings)?;
 
@@ -95,9 +81,6 @@
 
         // Initialize Smithay backend
         debug!("🚀 Initializing Smithay Wayland backend...");
-<<<<<<< HEAD
-        let mut smithay_backend = AxiomSmithayBackend::new(config.clone(), windowed)?;
-=======
 
         // For now, create a simple Smithay backend that doesn't need shared managers
         // In a real implementation, the backend would own the managers or use proper sharing
@@ -125,7 +108,6 @@
             dummy_decoration_manager,
             dummy_input_manager,
         )?;
->>>>>>> 0ee91a3c
         smithay_backend
             .initialize()
             .await
@@ -260,34 +242,11 @@
             }
             CompositorAction::CloseWindow => {
                 debug!("🎨 Input triggered: Close window");
-<<<<<<< HEAD
-                // Get the focused window and close it
-                let windows = self.workspace_manager.get_focused_column_windows();
-                if let Some(&window_id) = windows.first() {
-                    info!("🗑️ Closing window {}", window_id);
-                    self.remove_window(window_id);
-                }
-            }
-            CompositorAction::ToggleFullscreen => {
-                debug!("🎨 Input triggered: Toggle fullscreen");
-                // Get the focused window and toggle fullscreen
-                let windows = self.workspace_manager.get_focused_column_windows();
-                if let Some(&window_id) = windows.first() {
-                    if let Some(window) = self.window_manager.get_window_mut(window_id) {
-                        window.properties.fullscreen = !window.properties.fullscreen;
-                        info!(
-                            "🖥️ Window {} fullscreen: {}",
-                            window_id, window.properties.fullscreen
-                        );
-                    }
-                }
-=======
                 // TODO: Close focused window
             }
             CompositorAction::ToggleFullscreen => {
                 debug!("🎨 Input triggered: Toggle fullscreen");
                 // TODO: Toggle fullscreen for focused window
->>>>>>> 0ee91a3c
             }
             CompositorAction::Quit => {
                 info!("💼 Input triggered: Quit compositor");
@@ -295,30 +254,7 @@
             }
             CompositorAction::Custom(command) => {
                 debug!("🎨 Input triggered custom command: {}", command);
-<<<<<<< HEAD
-                // Handle custom commands based on command string
-                match command.as_str() {
-                    "reload-config" => {
-                        info!("🔄 Reloading configuration...");
-                        if let Ok(new_config) = AxiomConfig::load(&self.config.general.config_path)
-                        {
-                            self.config = new_config;
-                            info!("✅ Configuration reloaded successfully");
-                        } else {
-                            warn!("⚠️ Failed to reload configuration");
-                        }
-                    }
-                    "toggle-effects" => {
-                        self.effects_engine.toggle_effects();
-                        info!("✨ Effects toggled");
-                    }
-                    _ => {
-                        warn!("⚠️ Unknown custom command: {}", command);
-                    }
-                }
-=======
                 // TODO: Handle custom commands
->>>>>>> 0ee91a3c
             }
         }
 
@@ -375,10 +311,7 @@
 
         // 5. Apply global effects (workspace transitions, blur backgrounds)
         self.apply_global_effects();
-<<<<<<< HEAD
-=======
-
->>>>>>> 0ee91a3c
+
         // 6. Performance monitoring for effects
         let (frame_time, effects_quality, active_effects) =
             self.effects_engine.get_performance_stats();
@@ -399,18 +332,6 @@
             active_effects
         );
 
-<<<<<<< HEAD
-        // 7. Broadcast basic performance metrics over IPC for Lazy UI
-        let frame_time_ms = (frame_time.as_secs_f64() * 1000.0) as f32;
-        let active_windows = self.window_manager.windows().count() as u32;
-        let current_workspace = self.workspace_manager.focused_column_index();
-
-        // Rate-limited IPC metrics broadcast (~10Hz)
-        self.ipc_server
-            .maybe_broadcast_performance_metrics(frame_time_ms, active_windows, current_workspace);
-
-=======
->>>>>>> 0ee91a3c
         Ok(())
     }
 
