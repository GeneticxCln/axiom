--- conflicted
+++ resolved
@@ -9,13 +9,6 @@
 use std::path::PathBuf;
 use tokio::io::{AsyncBufReadExt, AsyncWriteExt, BufReader};
 use tokio::net::{UnixListener, UnixStream};
-<<<<<<< HEAD
-use tokio::sync::{broadcast, mpsc};
-use tokio::time::{interval, MissedTickBehavior};
-use sysinfo::{CpuRefreshKind, MemoryRefreshKind, RefreshKind, System};
-use std::time::{Duration, Instant, SystemTime, UNIX_EPOCH};
-=======
->>>>>>> 0ee91a3c
 
 /// Messages sent from Axiom to Lazy UI (performance metrics, events)
 #[derive(Serialize, Deserialize, Debug, Clone)]
@@ -126,11 +119,7 @@
     pub fn new() -> Self {
         let socket_path = PathBuf::from("/tmp/axiom-lazy-ui.sock");
 
-<<<<<<< HEAD
-Self {
-=======
         Self {
->>>>>>> 0ee91a3c
             socket_path,
             listener: None,
             broadcast_tx: None,
@@ -156,79 +145,8 @@
 
         info!("🔗 Axiom IPC server listening on: {:?}", self.socket_path);
 
-<<<<<<< HEAD
-        // Create broadcast channel for outgoing messages
-        let (tx, _rx) = broadcast::channel(256);
-        self.broadcast_tx = Some(tx.clone());
-
-// Initialize sysinfo for metrics sampling
-let mut sys = System::new_with_specifics(
-    RefreshKind::everything()
-        .with_cpu(CpuRefreshKind::everything())
-        .with_memory(MemoryRefreshKind::everything()),
-);
-        sys.refresh_all();
-        self.sys = Some(sys);
-
-        // Start accepting connections in a separate task
-        tokio::spawn(Self::accept_connections_static(listener, tx.clone()));
-
-        // Start periodic metrics broadcaster task
-        // Simple rate-limiter: only send when values change beyond epsilon or at least every 5s
-        let mut last_sent: Option<(f32, f32)> = None; // (cpu, mem)
-        let mut last_forced_instant = Instant::now();
-        let mut ticker = interval(Duration::from_millis(1000));
-        ticker.set_missed_tick_behavior(MissedTickBehavior::Delay);
-
-        tokio::spawn(async move {
-let mut sys_local = System::new_with_specifics(
-                RefreshKind::everything()
-                    .with_cpu(CpuRefreshKind::everything())
-                    .with_memory(MemoryRefreshKind::everything()),
-            );
-            loop {
-                ticker.tick().await;
-// Refresh CPU and memory
-                sys_local.refresh_cpu_all();
-                sys_local.refresh_memory();
-
-                let cpu_usage = sys_local.global_cpu_usage();
-                // memory used in MB
-                let mem_used_mb = (sys_local.used_memory() as f32) / (1024.0 * 1024.0);
-
-                // Rate limit: send if significant change (>1% CPU or >32MB mem) or 5s elapsed
-                let should_force = last_forced_instant.elapsed() >= Duration::from_secs(5);
-                let significant_change = match last_sent {
-                    Some((last_cpu, last_mem)) => {
-                        (cpu_usage - last_cpu).abs() > 1.0 || (mem_used_mb - last_mem).abs() > 32.0
-                    }
-                    None => true,
-                };
-
-                if significant_change || should_force {
-                    let _ = tx.send(AxiomMessage::PerformanceMetrics {
-                        timestamp: SystemTime::now()
-                            .duration_since(UNIX_EPOCH)
-                            .map(|d| d.as_secs())
-                            .unwrap_or(0),
-                        cpu_usage,
-                        memory_usage: mem_used_mb,
-                        gpu_usage: 0.0,       // TODO: hook real GPU metrics
-                        frame_time: 16.67,     // TODO: provide real frame timing
-                        active_windows: 0,     // TODO: integrate with window manager
-                        current_workspace: 0,  // TODO: integrate with workspace manager
-                    });
-                    last_sent = Some((cpu_usage, mem_used_mb));
-                    if should_force {
-                        last_forced_instant = Instant::now();
-                    }
-                }
-            }
-        });
-=======
         // Start accepting connections in a separate task
         tokio::spawn(Self::accept_connections_static(listener));
->>>>>>> 0ee91a3c
 
         Ok(())
     }
@@ -250,36 +168,19 @@
     }
 
     /// Accept incoming connections from Lazy UI (kept for compatibility)
-<<<<<<< HEAD
-    #[allow(dead_code)]
-async fn accept_connections(&mut self) -> Result<()> {
-=======
     async fn accept_connections(&mut self) -> Result<()> {
->>>>>>> 0ee91a3c
         let listener = self
             .listener
             .take()
             .ok_or_else(|| anyhow::anyhow!("IPC server not started"))?;
 
-<<<<<<< HEAD
-        if let Some(tx) = &self.broadcast_tx {
-            Self::accept_connections_static(listener, tx.clone()).await
-        } else {
-            anyhow::bail!("IPC broadcast channel not initialized")
-        }
-=======
         Self::accept_connections_static(listener).await
->>>>>>> 0ee91a3c
     }
 
     /// Handle a single client connection
 async fn handle_client(stream: UnixStream, mut rx: broadcast::Receiver<AxiomMessage>) -> Result<()> {
 let (reader, writer) = stream.into_split();
         let mut lines = BufReader::new(reader).lines();
-<<<<<<< HEAD
-        let writer = tokio::sync::Mutex::new(writer);
-=======
->>>>>>> 0ee91a3c
 
         // Send startup notification
         let startup_msg = AxiomMessage::StartupComplete {
@@ -292,35 +193,6 @@
             ],
         };
 
-<<<<<<< HEAD
-{
-            let mut w = writer.lock().await;
-            Self::send_message(&mut w, &startup_msg).await?;
-        }
-
-// Process incoming messages and outgoing broadcasts concurrently
-        loop {
-            tokio::select! {
-                // Incoming line from client
-                result = lines.next_line() => {
-                    match result? {
-                        Some(line) => {
-                            if line.trim().is_empty() { continue; }
-                            debug!("📨 Received IPC message: {}", line);
-                            match serde_json::from_str::<LazyUIMessage>(&line) {
-                                Ok(message) => {
-                                    let mut w = writer.lock().await;
-                                    if let Err(e) = Self::process_lazy_ui_message(message, &mut w).await {
-                                        warn!("⚠️ Error processing message: {}", e);
-                                    }
-                                }
-                                Err(e) => {
-                                    warn!("⚠️ Invalid JSON message: {}", e);
-                                }
-                            }
-                        }
-                        None => { break; }
-=======
         Self::send_message(&mut writer, &startup_msg).await?;
 
         // Process incoming messages
@@ -335,7 +207,6 @@
                 Ok(message) => {
                     if let Err(e) = Self::process_lazy_ui_message(message, &mut writer).await {
                         warn!("⚠️ Error processing message: {}", e);
->>>>>>> 0ee91a3c
                     }
                 }
                 // Outgoing broadcast message to client
@@ -419,25 +290,14 @@
             LazyUIMessage::HealthCheck => {
                 debug!("🏥 Health check request");
 
-<<<<<<< HEAD
-                // Send quick-sampled performance metrics as health response
-                let (cpu_usage, memory_usage) = Self::quick_sample_system();
-=======
                 // Send performance metrics as health response
->>>>>>> 0ee91a3c
                 let metrics = AxiomMessage::PerformanceMetrics {
                     timestamp: SystemTime::now()
                         .duration_since(UNIX_EPOCH)?
                         .as_secs(),
-<<<<<<< HEAD
-                    cpu_usage,
-                    memory_usage,
-                    gpu_usage: 0.0,
-=======
                     cpu_usage: 15.5, // TODO: Get real metrics
                     memory_usage: 32.1,
                     gpu_usage: 8.3,
->>>>>>> 0ee91a3c
                     frame_time: 16.67,
                     active_windows: 0,
                     current_workspace: 0,
@@ -455,21 +315,6 @@
         Ok(())
     }
 
-<<<<<<< HEAD
-    /// Quickly sample CPU and memory using sysinfo (non-blocking-ish)
-    fn quick_sample_system() -> (f32, f32) {
-let mut sys = System::new_with_specifics(
-RefreshKind::everything().with_cpu(CpuRefreshKind::everything()).with_memory(MemoryRefreshKind::everything()),
-        );
-        sys.refresh_cpu_all();
-        sys.refresh_memory();
-        let cpu = sys.global_cpu_usage();
-        let mem_mb = (sys.used_memory() as f32) / (1024.0 * 1024.0);
-        (cpu, mem_mb)
-    }
-
-=======
->>>>>>> 0ee91a3c
     /// Send a message to Lazy UI
     async fn send_message(
         writer: &mut tokio::net::unix::OwnedWriteHalf,
@@ -550,10 +395,6 @@
     }
 
     /// Send user event to Lazy UI
-<<<<<<< HEAD
-    #[allow(dead_code)]
-=======
->>>>>>> 0ee91a3c
     pub async fn send_user_event(
         &self,
         event_type: String,
@@ -576,30 +417,7 @@
         Ok(())
     }
 
-<<<<<<< HEAD
-    /// Lightweight metrics sampler from system (CPU/memory) using sysinfo
-    pub fn sample_system_metrics(&mut self) -> (f32, f32) {
-        // Initialize sys on first use
-        if self.sys.is_none() {
-let sys = System::new_with_specifics(
-RefreshKind::everything().with_cpu(CpuRefreshKind::everything()).with_memory(MemoryRefreshKind::everything()),
-            );
-            self.sys = Some(sys);
-        }
-        let sys = self.sys.as_mut().unwrap();
-sys.refresh_cpu_all();
-        sys.refresh_memory();
-
-        let cpu = sys.global_cpu_usage(); // percentage 0..100
-        let mem_mb = (sys.used_memory() as f32) / (1024.0 * 1024.0);
-        (cpu, mem_mb)
-    }
-
-/// Get the socket path
-    #[allow(dead_code)]
-=======
     /// Get the socket path
->>>>>>> 0ee91a3c
     pub fn socket_path(&self) -> &PathBuf {
         &self.socket_path
     }
