--- conflicted
+++ resolved
@@ -27,10 +27,6 @@
 use log::{error, info};
 
 mod compositor;
-<<<<<<< HEAD
-mod config;
-mod demo_phase4_effects;
-=======
 mod decoration;
 mod smithay_backend_real;
 mod smithay_backend_simple; // Real Smithay implementation
@@ -39,29 +35,13 @@
 mod demo_phase4_effects;
 mod demo_phase6_minimal;
 mod demo_phase6_working;
->>>>>>> 0ee91a3c
 mod demo_workspace;
 mod effects;
 mod input;
 mod ipc;
-<<<<<<< HEAD
-#[cfg(feature = "real-compositor")]
-mod multi_output; // Multi-output support for multiple monitors
-#[cfg(feature = "real-compositor")]
-mod real_input; // Real input handling from Smithay
-#[cfg(feature = "real-compositor")]
-mod real_smithay; // Real Smithay compositor implementation (Phase 5)
-#[cfg(feature = "real-compositor")]
-mod real_window; // Real window management with Wayland surfaces
-mod renderer; // GPU rendering pipeline
-mod smithay_backend;
-mod smithay_enhanced; // Enhanced Smithay with Wayland socket support
-mod wayland_protocols; // Real Wayland protocol implementation
-=======
 mod smithay_backend_minimal; // Phase 6.1: Minimal working backend
 mod smithay_backend_phase6; // Phase 6.1: WORKING Smithay backend
 mod smithay_backend_phase6_2; // Phase 6.2: Full protocol implementation
->>>>>>> 0ee91a3c
 mod window;
 mod workspace;
 mod xwayland;
@@ -100,19 +80,9 @@
     #[arg(long)]
     effects_demo: bool,
 
-<<<<<<< HEAD
-    /// Use real Smithay backend with full Wayland protocol support (Phase 5)
-    #[arg(long)]
-    real_smithay: bool,
-
-    /// Use completely real Smithay compositor with proper protocols (Phase 5)
-    #[arg(long)]
-    real_compositor: bool,
-=======
     /// Run Phase 6.2 Smithay backend demo with protocol simulation
     #[arg(long)]
     phase6_2_demo: bool,
->>>>>>> 0ee91a3c
 }
 
 #[tokio::main]
@@ -149,44 +119,10 @@
         info!("🚫 Visual effects disabled via CLI flag");
     }
 
-<<<<<<< HEAD
-    // Check if we should use completely real Smithay compositor
-    if cli.real_compositor {
-        info!("🚀 Using completely real Smithay compositor with full protocol support");
-        info!("🌊 This is Phase 5: Production-ready Wayland compositor with proper protocols");
-
-        // Run with real Smithay compositor
-        #[cfg(feature = "real-compositor")]
-        {
-            return real_smithay::run_real_compositor(config);
-        }
-        #[cfg(not(feature = "real-compositor"))]
-        {
-            error!("❌ real-compositor feature not enabled at compile time. Rebuild with `--features real-compositor`.");
-            return Ok(());
-        }
-    }
-
-    // Check if we should use enhanced Smithay backend
-    if cli.real_smithay {
-        info!("🔧 Using enhanced Smithay backend with Wayland socket support");
-        info!("🌊 This is Phase 5: Production-ready Wayland compositor");
-
-        // Run with enhanced Smithay backend
-        smithay_enhanced::run_enhanced_compositor(config, cli.windowed).await?;
-        return Ok(());
-    }
-
-    // Initialize and run compositor with simulated backend
-    info!("🏗️  Initializing Axiom compositor...");
-
-    let mut compositor = AxiomCompositor::new(config, cli.windowed).await?;
-=======
     // Initialize and run compositor
     info!("🏗️  Initializing Axiom compositor...");
 
     let mut compositor = AxiomCompositor::new(config.clone(), cli.windowed).await?;
->>>>>>> 0ee91a3c
 
     info!("✨ Axiom is ready! Where productivity meets beauty.");
 
@@ -204,9 +140,6 @@
         info!("🎆 Phase 4 effects demo completed!");
     }
 
-<<<<<<< HEAD
-    if cli.demo || cli.effects_demo {
-=======
     if cli.phase6_2_demo {
         info!("🌊 Running Phase 6.2 Smithay backend demo with protocol simulation...");
         run_phase6_2_demo(config.clone(), cli.windowed).await?;
@@ -215,7 +148,6 @@
     }
 
     if cli.demo || cli.effects_demo || cli.phase6_2_demo {
->>>>>>> 0ee91a3c
         info!("🎆 All demos completed! Continuing with normal compositor operation...");
     }
 
