--- conflicted
+++ resolved
@@ -138,8 +138,6 @@
         Ok(workspace_manager)
     }
 
-<<<<<<< HEAD
-=======
     /// Update the viewport size (called when window/display size changes)
     pub fn set_viewport_size(&mut self, width: f64, height: f64) {
         self.viewport_width = width;
@@ -147,7 +145,6 @@
         debug!("📐 Viewport size updated to {}x{}", width, height);
     }
 
->>>>>>> 0ee91a3c
     /// Ensure a column exists at the given index
     pub fn ensure_column(&mut self, index: i32) -> &mut WorkspaceColumn {
         if !self.columns.contains_key(&index) {
@@ -162,13 +159,8 @@
         self.columns.get_mut(&index).unwrap()
     }
 
-<<<<<<< HEAD
-    /// Get the current focused column (with Option)
-    pub fn get_focused_column_opt(&self) -> Option<&WorkspaceColumn> {
-=======
     /// Get the current focused column
     pub fn get_focused_column(&self) -> Option<&WorkspaceColumn> {
->>>>>>> 0ee91a3c
         self.columns.get(&self.focused_column)
     }
 
@@ -497,53 +489,6 @@
         }
     }
 
-<<<<<<< HEAD
-    /// Update method for testing
-    pub fn update(&mut self) -> Result<()> {
-        self.update_animations()
-    }
-
-    /// Set viewport size for layout calculations
-    pub fn set_viewport_size(&mut self, width: f64, height: f64) {
-        self.viewport_width = width;
-        self.viewport_height = height;
-        debug!(
-            "📐 Workspace viewport updated to {:.0}x{:.0}",
-            width, height
-        );
-    }
-
-    /// Check if window exists in any column
-    pub fn window_exists(&self, window_id: u64) -> bool {
-        self.columns
-            .values()
-            .any(|column| column.windows.contains(&window_id))
-    }
-
-    /// Check if infinite scroll is enabled
-    pub fn is_infinite_scroll_enabled(&self) -> bool {
-        self.config.infinite_scroll
-    }
-
-    /// Get focused column (non-optional version for tests)
-    pub fn get_focused_column(&self) -> &WorkspaceColumn {
-        self.columns
-            .get(&self.focused_column)
-            .unwrap_or_else(|| panic!("Focused column {} does not exist", self.focused_column))
-    }
-
-    /// Remove window and return the column index it was in
-    pub fn remove_window(&mut self, window_id: u64) -> Option<i32> {
-        self.remove_window_internal(window_id)
-    }
-
-    /// Remove window and return success status
-    pub fn remove_window_bool(&mut self, window_id: u64) -> bool {
-        self.remove_window_internal(window_id).is_some()
-    }
-
-=======
->>>>>>> 0ee91a3c
     pub fn shutdown(&mut self) -> Result<()> {
         info!("🔽 Shutting down scrollable workspaces...");
         self.columns.clear();
