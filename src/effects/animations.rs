--- conflicted
+++ resolved
@@ -463,15 +463,9 @@
 
                     if !already_active {
                         // Start this event
-<<<<<<< HEAD
-                        let _window_id = event.target_window.unwrap_or(0); // 0 = global
-                                                                           // For now, just track that the event started
-                                                                           // In a full implementation, we'd manage these animations properly
-=======
                         let window_id = event.target_window.unwrap_or(0); // 0 = global
                                                                           // For now, just track that the event started
                                                                           // In a full implementation, we'd manage these animations properly
->>>>>>> 0ee91a3c
 
                         // This is a bit of a hack - we'd need to track this better
                         // For now, just create a dummy ActiveAnimation
