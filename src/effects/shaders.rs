--- conflicted
+++ resolved
@@ -8,10 +8,6 @@
 
 use anyhow::Result;
 use log::{debug, info};
-<<<<<<< HEAD
-use std::sync::Arc;
-=======
->>>>>>> 0ee91a3c
 use wgpu::{ShaderModule, ShaderModuleDescriptor, ShaderSource};
 
 /// Shader types supported by the effects engine
