[package]
name = "axiom"
version = "0.1.0"
edition = "2021"
authors = ["Axiom Contributors"]
description = "A hybrid Wayland compositor combining scrollable workspaces with beautiful visual effects"
repository = "https://github.com/axiom-wm/axiom"
license = "GPL-3.0"
keywords = ["wayland", "compositor", "window-manager", "tiling", "effects"]
categories = ["gui"]

[[bin]]
name = "axiom"
path = "src/main.rs"

[[bin]]
name = "test_real_backend"
path = "src/test_real_backend.rs"

[[bin]]
name = "test_basic"
path = "src/test_basic.rs"

[[bin]]
name = "test_socket"
path = "src/test_socket.rs"

[[bin]]
name = "test_real"
path = "src/test_real.rs"

[[bin]]
name = "run_real_backend"
path = "src/bin/run_real_backend.rs"

[dependencies]
# Configuration and serialization
serde = { version = "1.0", features = ["derive"] }
toml = "0.8"
clap = { version = "4.4", features = ["derive"] }

# Async runtime and utilities  
tokio = { version = "1.0", features = ["full"] }
anyhow = "1.0"
thiserror = "1.0"
log = "0.4"
env_logger = "0.10"

# Core Wayland compositor dependencies
wayland-server = "0.31"
<<<<<<< HEAD
wayland-protocols = { version = "0.31", features = ["server", "staging"] }
# Smithay compositor framework with available features
smithay = { version = "0.7.0", features = [
    "backend_winit", 
    "renderer_gl",
    "wayland_frontend",
    "desktop"
=======
wayland-protocols = { version = "0.31", features = ["server", "staging", "unstable"] }
wayland-backend = "0.3"
wayland-scanner = "0.31"

# Smithay compositor framework with full features
smithay = { version = "0.3.0", default-features = false, features = [
    "backend_winit",
    "backend_drm",
    "backend_libinput", 
    "backend_session",
    "backend_udev",
    "renderer_gl",
    "wayland_frontend",
    "xwayland"
>>>>>>> 0ee91a3c
] }
smithay-client-toolkit = "0.18"

# Graphics and input
glium = "0.34"
cgmath = "0.18"
xkbcommon = "0.7"
libc = "0.2"
<<<<<<< HEAD
calloop = "0.13"
=======
calloop = "0.12"
input = "0.9"
drm = "0.11"
gbm = "0.14"
gl = "0.14"

# Logging
>>>>>>> 0ee91a3c
tracing = "0.1"
tracing-subscriber = { version = "0.3", features = ["env-filter"] }

# Graphics and rendering
wgpu = "0.19"
winit = "0.29"

# IPC for Lazy UI integration
serde_json = "1.0"
interprocess = "1.2"  # For Unix socket communication
dbus = "0.9"  # Alternative IPC method
ctrlc = "3.4"  # For graceful shutdown

# Utilities
rand = "0.8"  # For input simulation in Phase 3
bytemuck = { version = "1.14", features = ["derive"] }  # For GPU buffer data
<<<<<<< HEAD
sysinfo = "0.37"  # System metrics for IPC performance reporting

# Optional memory profiling
[target.'cfg(not(target_env = "msvc"))'.dependencies]
tikv-jemallocator = { version = "0.5", optional = true }
=======
parking_lot = "0.12"  # For RwLock synchronization
>>>>>>> 0ee91a3c

# TODO: Add features when compositor dependencies are ready
# [features]
# default = ["smithay-backend"]
# smithay-backend = ["smithay"]
# wlroots-backend = ["wlroots-rs"]

# Library configuration
[lib]
name = "axiom"
path = "src/lib.rs"

# Binary configuration
[[bin]]
name = "axiom"
path = "src/main.rs"

# Features
[features]
default = []
demo = []
memory-profiling = ["tikv-jemallocator"]
real-compositor = []

# Development dependencies for testing
[dev-dependencies]
criterion = "0.5"
# Unit testing frameworks
tokio-test = "0.4"
mockall = "0.12"  # For mocking
proptest = "1.4"  # Property-based testing
quickcheck = "1.0"  # QuickCheck-style testing
# Integration testing utilities
tempfile = "3.0"  # Temporary files and directories for tests
serial_test = "3.0"  # Sequential test execution
# Async testing utilities
futures-test = "0.3"

[build-dependencies]
chrono = { version = "0.4", features = ["serde"] }

# Build optimizations
[profile.release]
lto = true
codegen-units = 1
panic = "abort"

[profile.dev]
opt-level = 1  # Faster compilation during development

# Workspace configuration for future modules
[workspace]
members = [
    ".",
    # Future: separate crates for effects, workspace management, etc.
]<|MERGE_RESOLUTION|>--- conflicted
+++ resolved
@@ -48,15 +48,6 @@
 
 # Core Wayland compositor dependencies
 wayland-server = "0.31"
-<<<<<<< HEAD
-wayland-protocols = { version = "0.31", features = ["server", "staging"] }
-# Smithay compositor framework with available features
-smithay = { version = "0.7.0", features = [
-    "backend_winit", 
-    "renderer_gl",
-    "wayland_frontend",
-    "desktop"
-=======
 wayland-protocols = { version = "0.31", features = ["server", "staging", "unstable"] }
 wayland-backend = "0.3"
 wayland-scanner = "0.31"
@@ -71,7 +62,6 @@
     "renderer_gl",
     "wayland_frontend",
     "xwayland"
->>>>>>> 0ee91a3c
 ] }
 smithay-client-toolkit = "0.18"
 
@@ -80,9 +70,6 @@
 cgmath = "0.18"
 xkbcommon = "0.7"
 libc = "0.2"
-<<<<<<< HEAD
-calloop = "0.13"
-=======
 calloop = "0.12"
 input = "0.9"
 drm = "0.11"
@@ -90,7 +77,6 @@
 gl = "0.14"
 
 # Logging
->>>>>>> 0ee91a3c
 tracing = "0.1"
 tracing-subscriber = { version = "0.3", features = ["env-filter"] }
 
@@ -107,15 +93,7 @@
 # Utilities
 rand = "0.8"  # For input simulation in Phase 3
 bytemuck = { version = "1.14", features = ["derive"] }  # For GPU buffer data
-<<<<<<< HEAD
-sysinfo = "0.37"  # System metrics for IPC performance reporting
-
-# Optional memory profiling
-[target.'cfg(not(target_env = "msvc"))'.dependencies]
-tikv-jemallocator = { version = "0.5", optional = true }
-=======
 parking_lot = "0.12"  # For RwLock synchronization
->>>>>>> 0ee91a3c
 
 # TODO: Add features when compositor dependencies are ready
 # [features]
